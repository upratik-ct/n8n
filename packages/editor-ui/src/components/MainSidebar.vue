<template>
	<div id="side-menu">
		<about :dialogVisible="aboutDialogVisible" @closeDialog="closeAboutDialog"></about>
		<executions-list :dialogVisible="executionsListDialogVisible" @closeDialog="closeExecutionsListOpenDialog"></executions-list>
		<credentials-list :dialogVisible="credentialOpenDialogVisible" @closeDialog="closeCredentialOpenDialog"></credentials-list>
		<credentials-edit :dialogVisible="credentialNewDialogVisible" @closeDialog="closeCredentialNewDialog"></credentials-edit>
		<workflow-open @openWorkflow="openWorkflow" :dialogVisible="workflowOpenDialogVisible" @closeDialog="closeWorkflowOpenDialog"></workflow-open>
		<workflow-settings :dialogVisible="workflowSettingsDialogVisible" @closeDialog="closeWorkflowSettingsDialog"></workflow-settings>
		<input type="file" ref="importFile" style="display: none" v-on:change="handleFileImport()">

		<div class="side-menu-wrapper" :class="{expanded: !isCollapsed}">
			<div id="collapse-change-button" class="clickable" @click="isCollapsed=!isCollapsed">
				<font-awesome-icon icon="angle-right" class="icon" />
			</div>
			<el-menu default-active="workflow" @select="handleSelect" :collapse="isCollapsed">

				<el-menu-item index="logo" class="logo-item">
					<a href="https://n8n.io" target="_blank" class="logo">
<<<<<<< HEAD
						<img :src="basePath + '/n8n-icon-small.png'" class="icon" alt="n8n.io"/>
=======
						<img :src="basePath + 'n8n-icon-small.png'" class="icon" alt="n8n.io"/>
>>>>>>> e558a48c
						<span class="logo-text" slot="title">n8n.io</span>
					</a>
				</el-menu-item>

				<el-submenu index="workflow" title="Workflow">
					<template slot="title">
						<font-awesome-icon icon="network-wired"/>&nbsp;
						<span slot="title" class="item-title-root">Workflows</span>
					</template>

					<el-menu-item index="workflow-new">
						<template slot="title">
							<font-awesome-icon icon="file"/>&nbsp;
							<span slot="title" class="item-title">New</span>
						</template>
					</el-menu-item>
					<el-menu-item index="workflow-open">
						<template slot="title">
							<font-awesome-icon icon="folder-open"/>&nbsp;
							<span slot="title" class="item-title">Open</span>
						</template>
					</el-menu-item>
					<el-menu-item index="workflow-save" :disabled="!currentWorkflow">
						<template slot="title">
							<font-awesome-icon icon="save"/>
							<span slot="title" class="item-title">Save</span>
						</template>
					</el-menu-item>
					<el-menu-item index="workflow-save-as">
						<template slot="title">
							<font-awesome-icon icon="copy"/>
							<span slot="title" class="item-title">Save As</span>
						</template>
					</el-menu-item>
					<el-menu-item index="workflow-rename" :disabled="!currentWorkflow">
						<template slot="title">
							<font-awesome-icon icon="edit"/>
							<span slot="title" class="item-title">Rename</span>
						</template>
					</el-menu-item>
					<el-menu-item index="workflow-delete" :disabled="!currentWorkflow">
						<template slot="title">
							<font-awesome-icon icon="trash"/>
							<span slot="title" class="item-title">Delete</span>
						</template>
					</el-menu-item>
					<el-menu-item index="workflow-download">
						<template slot="title">
							<font-awesome-icon icon="file-download"/>
							<span slot="title" class="item-title">Download</span>
						</template>
					</el-menu-item>
					<el-menu-item index="workflow-import-url">
						<template slot="title">
							<font-awesome-icon icon="cloud"/>
							<span slot="title" class="item-title">Import from URL</span>
						</template>
					</el-menu-item>
					<el-menu-item index="workflow-import-file">
						<template slot="title">
							<font-awesome-icon icon="hdd"/>
							<span slot="title" class="item-title">Import from File</span>
						</template>
					</el-menu-item>
					<el-menu-item index="workflow-settings" :disabled="!currentWorkflow">
						<template slot="title">
							<font-awesome-icon icon="cog"/>
							<span slot="title" class="item-title">Settings</span>
						</template>
					</el-menu-item>
				</el-submenu>

				<el-submenu index="credentials" title="Credentials">
					<template slot="title">
						<font-awesome-icon icon="key"/>&nbsp;
						<span slot="title" class="item-title-root">Credentials</span>
					</template>

					<el-menu-item index="credentials-new">
						<template slot="title">
							<font-awesome-icon icon="file"/>
							<span slot="title" class="item-title">New</span>
						</template>
					</el-menu-item>
					<el-menu-item index="credentials-open">
						<template slot="title">
							<font-awesome-icon icon="folder-open"/>
							<span slot="title" class="item-title">Open</span>
						</template>
					</el-menu-item>
				</el-submenu>

				<el-menu-item index="executions">
					<font-awesome-icon icon="tasks"/>&nbsp;
					<span slot="title" class="item-title-root">Executions</span>
				</el-menu-item>

				<el-submenu index="help" class="help-menu" title="Help">
					<template slot="title">
						<font-awesome-icon icon="question"/>&nbsp;
						<span slot="title" class="item-title-root">Help</span>
					</template>

					<el-menu-item index="help-documentation">
						<template slot="title">
							<a href="https://docs.n8n.io" target="_blank">
								<font-awesome-icon icon="book"/>
								<span slot="title" class="item-title">Documentation</span>
							</a>
						</template>
					</el-menu-item>
					<el-menu-item index="help-forum">
						<template slot="title">
							<a href="https://community.n8n.io" target="_blank">
								<font-awesome-icon icon="users"/>
								<span slot="title" class="item-title">Forum</span>
							</a>
						</template>
					</el-menu-item>
					<el-menu-item index="help-examples">
						<template slot="title">
							<a href="https://n8n.io/workflows" target="_blank">
								<font-awesome-icon icon="network-wired"/>
								<span slot="title" class="item-title">Workflows</span>
							</a>
						</template>
					</el-menu-item>
					<el-menu-item index="help-about">
						<template slot="title">
							<font-awesome-icon class="about-icon" icon="info"/>
							<span slot="title" class="item-title">About n8n</span>
						</template>
					</el-menu-item>
				</el-submenu>

			</el-menu>

		</div>
	</div>

</template>

<script lang="ts">
import Vue from 'vue';
import { MessageBoxInputData } from 'element-ui/types/message-box';

import {
	IExecutionResponse,
	IExecutionsStopData,
	IWorkflowDataUpdate,
} from '../Interface';

import About from '@/components/About.vue';
import CredentialsEdit from '@/components/CredentialsEdit.vue';
import CredentialsList from '@/components/CredentialsList.vue';
import ExecutionsList from '@/components/ExecutionsList.vue';
import WorkflowOpen from '@/components/WorkflowOpen.vue';
import WorkflowSettings from '@/components/WorkflowSettings.vue';

import { genericHelpers } from '@/components/mixins/genericHelpers';
import { restApi } from '@/components/mixins/restApi';
import { showMessage } from '@/components/mixins/showMessage';
import { workflowHelpers } from '@/components/mixins/workflowHelpers';
import { workflowSave } from '@/components/mixins/workflowSave';
import { workflowRun } from '@/components/mixins/workflowRun';

import { saveAs } from 'file-saver';

import mixins from 'vue-typed-mixins';

export default mixins(
	genericHelpers,
	restApi,
	showMessage,
	workflowHelpers,
	workflowRun,
	workflowSave,
)
	.extend({
		name: 'MainHeader',
		components: {
			About,
			CredentialsEdit,
			CredentialsList,
			ExecutionsList,
			WorkflowOpen,
			WorkflowSettings,
		},
		data () {
			return {
				aboutDialogVisible: false,
				// @ts-ignore
				basePath: window.BASE_PATH,
				isCollapsed: true,
				credentialNewDialogVisible: false,
				credentialOpenDialogVisible: false,
				executionsListDialogVisible: false,
				stopExecutionInProgress: false,
				workflowOpenDialogVisible: false,
				workflowSettingsDialogVisible: false,
			};
		},
		computed: {
			exeuctionId (): string | undefined {
				return this.$route.params.id;
			},
			executionFinished (): boolean {
				if (!this.isExecutionPage) {
					// We are not on an exeuction page so return false
					return false;
				}

				const fullExecution = this.$store.getters.getWorkflowExecution;

				if (fullExecution === null) {
					// No exeuction loaded so return also false
					return false;
				}

				if (fullExecution.finished === true) {
					return true;
				}

				return false;
			},
			executionWaitingForWebhook (): boolean {
				return this.$store.getters.executionWaitingForWebhook;
			},
			isExecutionPage (): boolean {
				if (['ExecutionById'].includes(this.$route.name as string)) {
					return true;
				}
				return false;
			},
			isWorkflowActive (): boolean {
				return this.$store.getters.isActive;
			},
			currentWorkflow (): string {
				return this.$route.params.name;
			},
			workflowExecution (): IExecutionResponse | null {
				return this.$store.getters.getWorkflowExecution;
			},
			workflowName (): string {
				return this.$store.getters.workflowName;
			},
			workflowRunning (): boolean {
				return this.$store.getters.isActionActive('workflowRunning');
			},
		},
		methods: {
			clearExecutionData () {
				this.$store.commit('setWorkflowExecutionData', null);
				this.updateNodesExecutionIssues();
			},
			closeAboutDialog () {
				this.aboutDialogVisible = false;
			},
			closeWorkflowOpenDialog () {
				this.workflowOpenDialogVisible = false;
			},
			closeWorkflowSettingsDialog () {
				this.workflowSettingsDialogVisible = false;
			},
			closeExecutionsListOpenDialog () {
				this.executionsListDialogVisible = false;
			},
			closeCredentialOpenDialog () {
				this.credentialOpenDialogVisible = false;
			},
			closeCredentialNewDialog () {
				this.credentialNewDialogVisible = false;
			},
			async stopExecution () {
				const executionId = this.$store.getters.activeExecutionId;
				if (executionId === null) {
					return;
				}

				try {
					this.stopExecutionInProgress = true;
					const stopData: IExecutionsStopData = await this.restApi().stopCurrentExecution(executionId);
					this.$showMessage({
						title: 'Execution stopped',
						message: `The execution with the id "${executionId}" got stopped!`,
						type: 'success',
					});
				} catch (error) {
					this.$showError(error, 'Problem stopping execution', 'There was a problem stopping the execuction:');
				}
				this.stopExecutionInProgress = false;
			},
			async openWorkflow (workflowId: string) {
				// Change to other workflow
				this.$router.push({
					name: 'NodeViewExisting',
					params: { name: workflowId },
				});

				this.workflowOpenDialogVisible = false;
			},
			async handleFileImport () {
				const reader = new FileReader();

				reader.onload = (event: ProgressEvent) => {
					const data = (event.target as FileReader).result;

					let worflowData: IWorkflowDataUpdate;
					try {
						worflowData = JSON.parse(data as string);
					} catch (error) {
						this.$showMessage({
							title: 'Could not import file',
							message: `The file does not contain valid JSON data.`,
							type: 'error',
						});
						return;
					}

					this.$root.$emit('importWorkflowData', { data: worflowData });
				};

				const input = this.$refs.importFile as HTMLInputElement;
				if (input !== null && input.files !== null && input.files.length !== 0) {
					reader.readAsText(input!.files[0]!);
				}
			},
			async handleSelect (key: string, keyPath: string) {
				if (key === 'workflow-open') {
					this.workflowOpenDialogVisible = true;
				} else if (key === 'workflow-import-file') {
					(this.$refs.importFile as HTMLInputElement).click();
				} else if (key === 'workflow-import-url') {
					try {
						const promptResponse = await this.$prompt(`Workflow URL:`, 'Import Workflow from URL:', {
							confirmButtonText: 'Import',
							cancelButtonText: 'Cancel',
							inputErrorMessage: 'Invalid URL',
							inputPattern: /^http[s]?:\/\/.*\.json$/i,
						}) as MessageBoxInputData;

						this.$root.$emit('importWorkflowUrl', { url: promptResponse.value });
					} catch (e) {}
				} else if (key === 'workflow-rename') {
					const workflowName = await this.$prompt(
						'Enter new workflow name',
						'Rename',
						{
							inputValue: this.workflowName,
							confirmButtonText: 'Rename',
							cancelButtonText: 'Cancel',
						},
					)
						.then((data) => {
							// @ts-ignore
							return data.value;
						})
						.catch(() => {
							// User did cancel
							return undefined;
						});

					if (workflowName === undefined || workflowName === this.workflowName) {
						return;
					}

					const workflowId = this.$store.getters.workflowId;

					const updateData = {
						name: workflowName,
					};

					try {
						await this.restApi().updateWorkflow(workflowId, updateData);
					} catch (error) {
						this.$showError(error, 'Problem renaming the workflow', 'There was a problem renaming the workflow:');
						return;
					}

					this.$store.commit('setWorkflowName', workflowName);

					this.$showMessage({
						title: 'Workflow renamed',
						message: `The workflow got renamed to "${workflowName}"!`,
						type: 'success',
					});
				} else if (key === 'workflow-delete') {
					const deleteConfirmed = await this.confirmMessage(`Are you sure that you want to delete the workflow "${this.workflowName}"?`, 'Delete Workflow?', 'warning', 'Yes, delete!');

					if (deleteConfirmed === false) {
						return;
					}

					let result;
					try {
						result = await this.restApi().deleteWorkflow(this.currentWorkflow);
					} catch (error) {
						this.$showError(error, 'Problem deleting the workflow', 'There was a problem deleting the workflow:');
						return;
					}

					this.$showMessage({
						title: 'Workflow got deleted',
						message: `The workflow "${this.workflowName}" got deleted!`,
						type: 'success',
					});

					this.$router.push({ name: 'NodeViewNew' });
				} else if (key === 'workflow-download') {
					const workflowData = await this.getWorkflowDataToSave();
					const blob = new Blob([JSON.stringify(workflowData, null, 2)], {
						type: 'application/json;charset=utf-8',
					});

					let workflowName = this.$store.getters.workflowName || 'unsaved_workflow';

					workflowName = workflowName.replace(/[^a-z0-9]/gi, '_');

					saveAs(blob, workflowName + '.json');
				} else if (key === 'workflow-save') {
					this.saveCurrentWorkflow();
				} else if (key === 'workflow-save-as') {
					this.saveCurrentWorkflow(true);
				} else if (key === 'help-about') {
					this.aboutDialogVisible = true;
				} else if (key === 'workflow-settings') {
					this.workflowSettingsDialogVisible = true;
				} else if (key === 'workflow-new') {
					this.$router.push({ name: 'NodeViewNew' });

					this.$showMessage({
						title: 'Workflow created',
						message: 'A new workflow got created!',
						type: 'success',
					});
				} else if (key === 'credentials-open') {
					this.credentialOpenDialogVisible = true;
				} else if (key === 'credentials-new') {
					this.credentialNewDialogVisible = true;
				} else if (key === 'execution-open-workflow') {
					if (this.workflowExecution !== null) {
						this.openWorkflow(this.workflowExecution.workflowId as string);
					}
				} else if (key === 'executions') {
					this.executionsListDialogVisible = true;
				}
			},
		},
		async mounted () {
			this.$root.$on('openWorkflowDialog', async () => {
				this.workflowOpenDialogVisible = true;
			});
		},
	});
</script>

<style lang="scss">
.about-icon {
	padding-left: 5px;
}

#collapse-change-button {
	position: absolute;
	z-index: 10;
	top: 55px;
	left: 25px;
	text-align: right;
	line-height: 24px;
	height: 20px;
	width: 20px;
	background-color: #fff;
	border: none;
	border-radius: 15px;

	-webkit-transition-duration: 0.5s;
	-moz-transition-duration: 0.5s;
	-o-transition-duration: 0.5s;
	transition-duration: 0.5s;

	-webkit-transition-property: -webkit-transform;
	-moz-transition-property: -moz-transform;
	-o-transition-property: -o-transform;
	transition-property: transform;

	overflow: hidden;

	.icon {
		position: relative;
		left: -5px;
		top: -2px;
	}
}
#collapse-change-button:hover {
	transform: scale(1.1);
}

.el-menu-item {
	a {
		color: #666;
	}

	&.logo-item {
		background-color: $--color-primary !important;
		height: 65px;

		.icon {
			position: relative;
			height: 23px;
			left: -10px;
			top: -2px;
		}
	}
}

a.logo {
	text-decoration: none;
}

.logo-text {
	position: relative;
	top: -3px;
	left: 5px;
	font-weight: bold;
	color: #fff;
	text-decoration: none;
}

.expanded #collapse-change-button {
	-webkit-transform: translateX(60px) rotate(180deg);
	-moz-transform: translateX(60px) rotate(180deg);
	-o-transform: translateX(60px) rotate(180deg);
	transform: translateX(60px) rotate(180deg);
}

#side-menu {
	position: fixed;
	height: 100%;

	.el-menu {
		height: 100%;
	}
}

.side-menu-wrapper {
	height: 100%;
	width: 65px;

	&.expanded {
		width: 200px;
	}
}

</style><|MERGE_RESOLUTION|>--- conflicted
+++ resolved
@@ -16,11 +16,7 @@
 
 				<el-menu-item index="logo" class="logo-item">
 					<a href="https://n8n.io" target="_blank" class="logo">
-<<<<<<< HEAD
-						<img :src="basePath + '/n8n-icon-small.png'" class="icon" alt="n8n.io"/>
-=======
 						<img :src="basePath + 'n8n-icon-small.png'" class="icon" alt="n8n.io"/>
->>>>>>> e558a48c
 						<span class="logo-text" slot="title">n8n.io</span>
 					</a>
 				</el-menu-item>
